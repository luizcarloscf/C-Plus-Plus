<<<<<<< HEAD
#include<iostream>
#include <list>
=======
#include <iostream>
>>>>>>> 69ddc9fc
using namespace std;

struct node
{
	int val;
	node *left;
	node *right;
};

<<<<<<< HEAD
=======
struct queue
{
	node *t[100];
	int front;
	int rear;
};

queue q;

void enqueue(node *n)
{
	q.t[q.rear++] = n;
}

node *dequeue()
{
	return (q.t[q.front++]);
}
>>>>>>> 69ddc9fc

void CreateTree(node *curr, node *n, int x, char pos)
{
	if (n != NULL)
	{
		char ch;
		cout << "\nLeft or Right of " << n->val << " : ";
		cin >> ch;
		if (ch == 'l')
			CreateTree(n, n->left, x, ch);
		else if (ch == 'r')
			CreateTree(n, n->right, x, ch);
	}

	else
	{
		node *t = new node;
		t->val = x;
		t->left = NULL;
		t->right = NULL;
		if (pos == 'l')
		{
			curr->left = t;
		}
		else if (pos == 'r')
		{
			curr->right = t;
		}
	}
}

void BFT(node *n)
{
<<<<<<< HEAD
    list<node*> queue;

    queue.push_back(n);

    while(!queue.empty())
    {
        n = queue.front();
        cout << n->val << "  ";
        queue.pop_front();

        if(n->left != NULL)
            queue.push_back(n->left);
        if(n->right != NULL)
            queue.push_back(n->right);
    }
=======
	if (n != NULL)
	{
		cout << n->val << "  ";
		enqueue(n->left);
		enqueue(n->right);
		BFT(dequeue());
	}
>>>>>>> 69ddc9fc
}

void Pre(node *n)
{
	if (n != NULL)
	{
		cout << n->val << "  ";
		Pre(n->left);
		Pre(n->right);
	}
}

void In(node *n)
{
	if (n != NULL)
	{
		In(n->left);
		cout << n->val << "  ";
		In(n->right);
	}
}

void Post(node *n)
{
	if (n != NULL)
	{
		Post(n->left);
		Post(n->right);
		cout << n->val << "  ";
	}
}

int main()
{
<<<<<<< HEAD
=======
	q.front = 0;
	q.rear = 0;
>>>>>>> 69ddc9fc
	int value;
	int ch;
	node *root = new node;
	cout << "\nEnter the value of root node :";
	cin >> value;
	root->val = value;
	root->left = NULL;
	root->right = NULL;
	do
	{
		cout << "\n1. Insert : ";
		cout << "\n2. Breadth First";
		cout << "\n3. Preorder Depth First";
		cout << "\n4. Inorder Depth First";
		cout << "\n5. Postorder Depth First";

		cout << "\nEnter Your Choice : ";
		cin >> ch;
		switch (ch)
		{
		case 1:
			int x;
			char pos;
			cout << "\nEnter the value to be Inserted : ";
			cin >> x;
			cout << "\nLeft or Right of Root : ";
			cin >> pos;
			if (pos == 'l')
				CreateTree(root, root->left, x, pos);
			else if (pos == 'r')
				CreateTree(root, root->right, x, pos);
			break;
		case 2:
			BFT(root);
			break;
		case 3:
			Pre(root);
			break;
		case 4:
			In(root);
			break;
		case 5:
			Post(root);
			break;
		}
	} while (ch != 0);
}<|MERGE_RESOLUTION|>--- conflicted
+++ resolved
@@ -1,73 +1,45 @@
-<<<<<<< HEAD
-#include<iostream>
+#include <iostream>
 #include <list>
-=======
-#include <iostream>
->>>>>>> 69ddc9fc
 using namespace std;
 
 struct node
 {
-	int val;
-	node *left;
-	node *right;
+    int val;
+    node *left;
+    node *right;
 };
-
-<<<<<<< HEAD
-=======
-struct queue
-{
-	node *t[100];
-	int front;
-	int rear;
-};
-
-queue q;
-
-void enqueue(node *n)
-{
-	q.t[q.rear++] = n;
-}
-
-node *dequeue()
-{
-	return (q.t[q.front++]);
-}
->>>>>>> 69ddc9fc
 
 void CreateTree(node *curr, node *n, int x, char pos)
 {
-	if (n != NULL)
-	{
-		char ch;
-		cout << "\nLeft or Right of " << n->val << " : ";
-		cin >> ch;
-		if (ch == 'l')
-			CreateTree(n, n->left, x, ch);
-		else if (ch == 'r')
-			CreateTree(n, n->right, x, ch);
-	}
-
-	else
-	{
-		node *t = new node;
-		t->val = x;
-		t->left = NULL;
-		t->right = NULL;
-		if (pos == 'l')
-		{
-			curr->left = t;
-		}
-		else if (pos == 'r')
-		{
-			curr->right = t;
-		}
-	}
+    if (n != NULL)
+    {
+        char ch;
+    cout << "\nLeft or Right of " << n->val << " : ";
+    cin >> ch;
+    if (ch == 'l')
+        CreateTree(n, n->left, x, ch);
+    else if (ch == 'r')
+        CreateTree(n, n->right, x, ch);
+    }
+    else
+    {
+        node *t = new node;
+        t->val = x;
+        t->left = NULL;
+        t->right = NULL;
+        if (pos == 'l')
+        {
+            curr->left = t;
+        }
+        else if (pos == 'r')
+        {
+            curr->right = t;
+        }
+    }
 }
 
 void BFT(node *n)
 {
-<<<<<<< HEAD
     list<node*> queue;
 
     queue.push_back(n);
@@ -83,98 +55,84 @@
         if(n->right != NULL)
             queue.push_back(n->right);
     }
-=======
-	if (n != NULL)
-	{
-		cout << n->val << "  ";
-		enqueue(n->left);
-		enqueue(n->right);
-		BFT(dequeue());
-	}
->>>>>>> 69ddc9fc
 }
 
 void Pre(node *n)
 {
-	if (n != NULL)
-	{
-		cout << n->val << "  ";
-		Pre(n->left);
-		Pre(n->right);
-	}
+    if (n != NULL)
+    {
+        cout << n->val << "  ";
+        Pre(n->left);
+        Pre(n->right);
+    }
 }
 
 void In(node *n)
 {
-	if (n != NULL)
-	{
-		In(n->left);
-		cout << n->val << "  ";
-		In(n->right);
-	}
+    if (n != NULL)
+    {
+        In(n->left);
+        cout << n->val << "  ";
+        In(n->right);
+    }
 }
 
 void Post(node *n)
 {
-	if (n != NULL)
-	{
-		Post(n->left);
-		Post(n->right);
-		cout << n->val << "  ";
-	}
+    if (n != NULL)
+    {
+        Post(n->left);
+        Post(n->right);
+        cout << n->val << "  ";
+    }
 }
 
 int main()
 {
-<<<<<<< HEAD
-=======
-	q.front = 0;
-	q.rear = 0;
->>>>>>> 69ddc9fc
-	int value;
-	int ch;
-	node *root = new node;
-	cout << "\nEnter the value of root node :";
-	cin >> value;
-	root->val = value;
-	root->left = NULL;
-	root->right = NULL;
-	do
-	{
-		cout << "\n1. Insert : ";
-		cout << "\n2. Breadth First";
-		cout << "\n3. Preorder Depth First";
-		cout << "\n4. Inorder Depth First";
-		cout << "\n5. Postorder Depth First";
+    int value;
+    int ch;
+    node *root = new node;
+    cout << "\nEnter the value of root node :";
+    cin >> value;
+    root->val = value;
+    root->left = NULL;
+    root->right = NULL;
+    do
+    {
+        cout << "\n1. Insert : ";
+        cout << "\n2. Breadth First";
+        cout << "\n3. Preorder Depth First";
+        cout << "\n4. Inorder Depth First";
+        cout << "\n5. Postorder Depth First";
 
-		cout << "\nEnter Your Choice : ";
-		cin >> ch;
-		switch (ch)
-		{
-		case 1:
-			int x;
-			char pos;
-			cout << "\nEnter the value to be Inserted : ";
-			cin >> x;
-			cout << "\nLeft or Right of Root : ";
-			cin >> pos;
-			if (pos == 'l')
-				CreateTree(root, root->left, x, pos);
-			else if (pos == 'r')
-				CreateTree(root, root->right, x, pos);
-			break;
-		case 2:
-			BFT(root);
-			break;
-		case 3:
-			Pre(root);
-			break;
-		case 4:
-			In(root);
-			break;
-		case 5:
-			Post(root);
-			break;
-		}
-	} while (ch != 0);
+        cout << "\nEnter Your Choice : ";
+        cin >> ch;
+        switch (ch)
+        {
+        case 1:
+            int x;
+            char pos;
+            cout << "\nEnter the value to be Inserted : ";
+            cin >> x;
+            cout << "\nLeft or Right of Root : ";
+            cin >> pos;
+            if (pos == 'l')
+                CreateTree(root, root->left, x, pos);
+            else if (pos == 'r')
+                CreateTree(root, root->right, x, pos);
+            break;
+        case 2:
+            BFT(root);
+            break;
+        case 3:
+            Pre(root);
+            break;
+        case 4:
+            In(root);
+            break;
+        case 5:
+            Post(root);
+            break;
+        }
+    } while (ch != 0);
 }