//Bubble Sort

#include<iostream>
#include<vector>
using namespace std;

<<<<<<< HEAD
int main(){
	int n, temp;
	cout<<"Enter size of Array = ";
	cin >> n;
	int *Array = new int[n];
	cout<<"\nEnter any " <<n <<" Numbers for Unsorted Array :\n";

	//Input
	for(int i=0; i<n; i++){
		cout<<"value " <<(i+1) <<" = ";
		cin>>Array[i];
	}

	//Bubble Sorting
	for(int i=n; i>0; i--){
		for(int j=0; j<i; j++){ // Array[i..n] is already sorted
			if(Array[j]>Array[j+1]){
				temp=Array[j];
				Array[j]=Array[j+1];
				Array[j+1]=temp;
=======
int main()
{
	int n;
	short swap_check=0;
  	cout << "Enter the amount of numbers to sort: ";
	cin >> n;
	vector<int> numbers;
	cout << "Enter " << n << " numbers: ";
	int num;

  	//Input
	for(int i=0; i<n; i++)
	{
		cin >> num;
		numbers.push_back(num);
	}

	//Bubble Sorting
	for(int i=0; i<n; i++)
	{
		swap_check=0;
		for(int j=0; j<n-1-i; j++)
		{
			if(numbers[j]>numbers[j+1])
			{
				swap_check=1;
				swap(numbers[j], numbers[j+1]);
>>>>>>> a378f472
			}
		}
		if(swap_check == 0)
		{	
			break;
		}
	}

	//Output
	cout<<"\nSorted Array : ";
<<<<<<< HEAD
	for(int i=0; i<n; i++)
		cout<<Array[i]<<"\t";
	return 0;
=======
	for(int i=0; i<numbers.size(); i++)
	{
		if(i != numbers.size() -1)
		{
			cout << numbers[i] << ", ";
		}else
		{
			cout << numbers[i] << endl;
		}
	}
  return 0;
>>>>>>> a378f472
}<|MERGE_RESOLUTION|>--- conflicted
+++ resolved
@@ -4,28 +4,6 @@
 #include<vector>
 using namespace std;
 
-<<<<<<< HEAD
-int main(){
-	int n, temp;
-	cout<<"Enter size of Array = ";
-	cin >> n;
-	int *Array = new int[n];
-	cout<<"\nEnter any " <<n <<" Numbers for Unsorted Array :\n";
-
-	//Input
-	for(int i=0; i<n; i++){
-		cout<<"value " <<(i+1) <<" = ";
-		cin>>Array[i];
-	}
-
-	//Bubble Sorting
-	for(int i=n; i>0; i--){
-		for(int j=0; j<i; j++){ // Array[i..n] is already sorted
-			if(Array[j]>Array[j+1]){
-				temp=Array[j];
-				Array[j]=Array[j+1];
-				Array[j+1]=temp;
-=======
 int main()
 {
 	int n;
@@ -53,7 +31,6 @@
 			{
 				swap_check=1;
 				swap(numbers[j], numbers[j+1]);
->>>>>>> a378f472
 			}
 		}
 		if(swap_check == 0)
@@ -64,11 +41,6 @@
 
 	//Output
 	cout<<"\nSorted Array : ";
-<<<<<<< HEAD
-	for(int i=0; i<n; i++)
-		cout<<Array[i]<<"\t";
-	return 0;
-=======
 	for(int i=0; i<numbers.size(); i++)
 	{
 		if(i != numbers.size() -1)
@@ -80,5 +52,4 @@
 		}
 	}
   return 0;
->>>>>>> a378f472
 }